--- conflicted
+++ resolved
@@ -1,369 +1,347 @@
-################################################################################
-# INSTRUCTIONS
-#
-#    <TODO: provide correct instructions here>
-#
-#DESCRIPTION
-#  This file implements a Convolutional neural network.
-#   it uses a flat learning rate, with stochastic batches of 2 images selected at each iteration via sample-with-replacement.
-#   in order to improve training speed, the network uses different learning rates for each layer,
-#   with lower layers having higher learning rates to speed up their updates while still allowing the overall
-#   learning rate to be small to avoid divergence. The batch size is so small because the convolution operation takes
-#   so much time and larger sized input tensors are rejected by numpy
-#
-#  Like the NN in part 1, the network definition relies on a set of classes which each implement
-#  a forward/backward definition for the associated operations and are capable of backpropogating their error to their children.
-#
-#  This file is structured the same as part 1, with helper functions followed by the part where training occurs.
-#   A note about dimensions:
-#       inputs to the convo net are 4th order tensors, of the form:
-#           h x w x c x n
-#           where h is the height of the image, w is the width, c is the channel dimension, and n is the number of inputs
-#       the inputs to each convo layer follow this pattern.
-#       Kernels are also 4th order tensors, of the form:
-#           h x w x c x f
-#           where h and w are height an width, c is the input channel dim, and f is the output channel dim.
-################################################################################
-
-################################################################################
-#
-# IMPORT
-#
-################################################################################
-import os.path
-import urllib.request
-import gzip
-import math
-try:
-        import cupy as np
-        print("Cupy loaded, using gpu-optimized numpy operations!")
-except ImportError:
-        print("Unable to load cupy, using standard numpy as fallback...")
-        import numpy as np
-import numpy
-from ryoxnn.node import *
-from ryoxnn.network import *
-
-import time
-
-################################################################################
-#
-# PARAMETERS
-#
-################################################################################
-
-# data
-DATA_NUM_TRAIN         = 60000
-DATA_NUM_TEST          = 100
-DATA_CHANNELS          = 1
-DATA_ROWS              = 28
-DATA_COLS              = 28
-DATA_CLASSES           = 10
-DATA_URL_TRAIN_DATA    = 'http://yann.lecun.com/exdb/mnist/train-images-idx3-ubyte.gz'
-DATA_URL_TRAIN_LABELS  = 'http://yann.lecun.com/exdb/mnist/train-labels-idx1-ubyte.gz'
-DATA_URL_TEST_DATA     = 'http://yann.lecun.com/exdb/mnist/t10k-images-idx3-ubyte.gz'
-DATA_URL_TEST_LABELS   = 'http://yann.lecun.com/exdb/mnist/t10k-labels-idx1-ubyte.gz'
-DATA_FILE_TRAIN_DATA   = 'train_data.gz'
-DATA_FILE_TRAIN_LABELS = 'train_labels.gz'
-DATA_FILE_TEST_DATA    = 'test_data.gz'
-DATA_FILE_TEST_LABELS  = 'test_labels.gz'
-
-# display
-DISPLAY_ROWS   = 8
-DISPLAY_COLS   = 4
-DISPLAY_COL_IN = 10
-DISPLAY_ROW_IN = 25
-DISPLAY_NUM    = DISPLAY_ROWS*DISPLAY_COLS
-
-################################################################################
-#
-# DATA
-#
-################################################################################
-def frombuffer(*args, **kwargs):
-    """Interpret a buffer as a 1-dimensional array.
-    .. note::
-        Uses NumPy's ``frombuffer`` and coerces the result to a CuPy array.
-    .. seealso:: :func:`numpy.frombuffer`
-    """
-    return np.asarray(numpy.frombuffer(*args, **kwargs))
-
-# download
-if (os.path.exists(DATA_FILE_TRAIN_DATA)   == False):
-    urllib.request.urlretrieve(DATA_URL_TRAIN_DATA,   DATA_FILE_TRAIN_DATA)
-if (os.path.exists(DATA_FILE_TRAIN_LABELS) == False):
-    urllib.request.urlretrieve(DATA_URL_TRAIN_LABELS, DATA_FILE_TRAIN_LABELS)
-if (os.path.exists(DATA_FILE_TEST_DATA)    == False):
-    urllib.request.urlretrieve(DATA_URL_TEST_DATA,    DATA_FILE_TEST_DATA)
-if (os.path.exists(DATA_FILE_TEST_LABELS)  == False):
-    urllib.request.urlretrieve(DATA_URL_TEST_LABELS,  DATA_FILE_TEST_LABELS)
-
-# training data
-# unzip the file, skip the header, read the rest into a buffer and format to NCHW
-file_train_data   = gzip.open(DATA_FILE_TRAIN_DATA, 'r')
-file_train_data.read(16)
-buffer_train_data = file_train_data.read(DATA_NUM_TRAIN*DATA_ROWS*DATA_COLS)
-train_data        = frombuffer(buffer_train_data, dtype=np.uint8).astype(np.float32)
-train_data        = train_data.reshape(DATA_NUM_TRAIN, 1, DATA_ROWS, DATA_COLS)
-
-# training labels
-# unzip the file, skip the header, read the rest into a buffer and format to a vector
-file_train_labels   = gzip.open(DATA_FILE_TRAIN_LABELS, 'r')
-file_train_labels.read(8)
-buffer_train_labels = file_train_labels.read(DATA_NUM_TRAIN)
-train_labels        = frombuffer(buffer_train_labels, dtype=np.uint8).astype(np.int32)
-
-# testing data
-# unzip the file, skip the header, read the rest into a buffer and format to NCHW
-file_test_data   = gzip.open(DATA_FILE_TEST_DATA, 'r')
-file_test_data.read(16)
-buffer_test_data = file_test_data.read(DATA_NUM_TEST*DATA_ROWS*DATA_COLS)
-test_data        = frombuffer(buffer_test_data, dtype=np.uint8).astype(np.float32)
-test_data        = test_data.reshape(DATA_NUM_TEST, 1, DATA_ROWS, DATA_COLS)
-
-# testing labels
-# unzip the file, skip the header, read the rest into a buffer and format to a vector
-file_test_labels   = gzip.open(DATA_FILE_TEST_LABELS, 'r')
-file_test_labels.read(8)
-buffer_test_labels = file_test_labels.read(DATA_NUM_TEST)
-test_labels        = frombuffer(buffer_test_labels, dtype=np.uint8).astype(np.int32)
-
-################################################################################
-#HELPER FUNCTIONS###############################################################
-
-#Accuracy measurement. one hot labels because its convenient,
-#   not because its efficient
-def accuracy(one_hot_labels, integer_class_predictions):
-    one_if_true = np.where(np.equal(np.argmax(one_hot_labels, axis = 0), integer_class_predictions), 1, 0)
-    return 100*sum(one_if_true)/one_if_true.shape[0]
-
-
-#Trains the network passed as the network arg.
-#params:
-#   network: network to train
-#   learning_rate: the learning rate
-#   should_stop: lambda(x), true if training should stop
-#   do_tensor_update: updates input and label tensor
-#   labels_tensor: the labels tensor
-def trainNetwork(network, learning_rate, num_epochs, do_tensor_update, labels_tensor, inputs_tensor):
-    learning_data = {}
-    learning_data["batchErr"] = []
-    learning_data["epochAccs"] = []
-    learning_data["time"] = 0
-    learning_data["batchAccs"] = [[],[]]
-    learning_data["allAccs"] = [[],[]]
-    #Measure of how strong predictions are. This should increase as training goes along -- 
-    #   decreasing means something is wrong; that the classifier is regressing to the mean.
-    #   this tends to happen if the backprop is wrong.
-    def certainty(arra):
-        return 100 * np.average((np.max(arra, axis = 0)/np.sum(arra, axis = 0)))
-    i = 0
-<<<<<<< HEAD
-    startTime = time.perf_counter()
-    oldEpochEndTime = startTime
-    print("starting training...")
-    for j in range(numEpochs):
-        for k in range(DATA_NUM_TRAIN):
-=======
-    start_time = time.perf_counter()
-    old_epoch_end_time = start_time
-    print("Starting training...")
-    for j in range(num_epochs):
-        for k in range(DATA_NUM_TRAIN//4):
->>>>>>> 070c0c71
-
-            #update input/label tensors
-            do_tensor_update()
-            print("ERROR at iteration " + str(i) + ": " + str(network.pure_error()))
-            if i%200 == 0:
-                print("    certainty: " + str(certainty(network.get_net_head().getSoftmax())))
-                batch_accuracy = accuracy(labels_tensor.fwd(),network.get_net_head().getPredictions())
-                learning_data["batchAccs"][0].append(i)
-                learning_data["batchAccs"][1].append(batch_accuracy)
-                print("    accuracy on batch: " + str(batch_accuracy))
-
-            learning_data["batchErr"].append(network.pure_error())
-
-            #update the weights.
-            network.propogate_error(learning_rate(i))
-
-            #tell network nodes to finalize their cached values, or at least replace them with a new value
-            #next time they are needed.
-            network.finalize()
-            if i+1%10000 == 0:
-                all_accuracy = checkConvoAccuracy(network, X,L, test_data,test_labels)
-                learning_data["allAccs"][0].append(i)
-                learning_data["allAccs"][1].append(all_accuracy)
-                print("---")
-                print("Test Accuracy " + str(all_accuracy))
-                print("---")
-                network.finalize()
-            i = i+1
-        acc = checkConvoAccuracy(network, X,L, test_data,test_labels)
-        print()
-        print("Accuracy after epoch " + str(j) + ": " + str(acc) + "%")
-        epoch_end_time = time.perf_counter()
-        print("Epoch took " + str(epoch_end_time - old_epoch_end_time) + " seconds")
-        print()
-        old_epoch_end_time = epoch_end_time
-        learning_data["epochAccs"].append(acc)
-
-    #set end timer, store value for display
-    end_time = time.perf_counter()
-    learning_data["time"] = end_time-start_time
-    print("total train time time: " + str(end_time-start_time) + " seconds.")
-    return learning_data
-
-
-#set the values of the tensors A and B.
-#in our case, we just use this to set the input and label tensors
-def updateTensors(A,B, ABList):
-    A.set(ABList[0])
-    B.set(ABList[1])
-
-def genConvoBatch(batchSize, inputs, labels):
-    low=0
-    high= inputs.shape[0]-1
-    nums = np.random.randint(low=low, high=high, size=batchSize)
-    outputLabels = np.eye(DATA_CLASSES)[labels[nums]]
-    outputLabels = np.transpose(outputLabels)
-    outputInputs = np.transpose(inputs[nums,:,:])
-    outputInputs = (1/255)*outputInputs
-    return [outputLabels, outputInputs]
-
-def genTestCNNNet(inputs, labels):
-    #significantly increasing the learning rates of the lower layers improves training speed,
-    #clipping the gradient imporoves network stability (which is terrible in general)
-    CN1 = Tensor(0.01*np.random.rand(3,3,1,32), update_rule = lambda x, y: x-np.clip(1000*y,-0.0001,0.0001))
-    B1 = Tensor(0.01*np.random.rand(28,28,32), update_rule = lambda x, y: x-np.clip(1000*y,-0.0001,0.0001))
-
-    CN2 = Tensor(0.01*np.random.rand(3,3,32,64), update_rule = lambda x, y: x-np.clip(100*y,-0.0001,0.0001))
-    B2 = Tensor(0.01*np.random.rand(15,15,64), update_rule = lambda x, y: x-np.clip(100*y,-0.0001,0.0001))
-
-    W1 = Tensor(0.01 * np.random.rand(10, 3137), update_rule=lambda x, y: x - np.clip(0.1*y,-0.0001,0.0001))
-
-    acc = Conv2D(inputs, CN1,1,28)
-    acc = ConvoNetAdd(acc, B1)
-    acc = ReLu(acc)
-    acc = SquareMaxPool(acc,3,2)
-
-    acc = Conv2D(acc, CN2,1,15)
-    acc = ConvoNetAdd(acc, B2)
-    acc = ReLu(acc)
-    acc = SquareMaxPool(acc,3,2)
-
-    acc = VecFrom4D(acc)
-
-    acc = MatmulWBias(W1, acc)
-    acc = SoftmaxWithLogit(labels, acc)
-
-    network = ErrorWithNormalizationTerms(acc, 0.02)
-    return network
-
-#for 10000: 0.0375
-def genCNNNet(inputs,labels):
-<<<<<<< HEAD
-    CN1 = Tensor(0.01*np.random.rand(3,3,1,16), updateRule = lambda x, y: x-y)
-    B1 = Tensor(0.01*np.random.rand(28,28,16), updateRule = lambda x, y: x-y)
-
-    CN2 = Tensor(0.01*np.random.rand(3,3,16,32), updateRule = lambda x, y: x-y)
-    #todo: should be 14,14,32
-    B2 = Tensor(0.01*np.random.rand(15,15,32), updateRule = lambda x, y: x-y)
-
-    CN3 = Tensor(0.01*np.random.rand(3,3,32,64),  updateRule = lambda x, y: x-y)
-    B3 = Tensor(0.01*np.random.rand(7,7,64),  updateRule = lambda x, y: x-y)
-
-    #why 3137 and 101 instead of 3136 and 100? because bias
-    W1 = Tensor(0.01*np.random.rand(100,3137), updateRule = lambda x, y: x-y)
-    W2 = Tensor(0.01*np.random.rand(10,101), updateRule = lambda x, y: x-y)
-=======
-    CN1 = Tensor(0.01*np.random.rand(3,3,1,16), update_rule = lambda x, y: x-np.clip(y, -0.0001,0.0001))
-    B1 = Tensor(0.01*np.random.rand(28,28,16), update_rule = lambda x, y: x-np.clip(y, -0.0001,0.0001))
-
-    CN2 = Tensor(0.01*np.random.rand(3,3,16,32), update_rule = lambda x, y: x-np.clip(y, -0.0001,0.0001))
-    #todo: should be 14,14,32
-    B2 = Tensor(0.01*np.random.rand(15,15,32), update_rule = lambda x, y: x-np.clip(y, -0.0001,0.0001))
-
-    CN3 = Tensor(0.01*np.random.rand(3,3,32,64),  update_rule = lambda x, y: x-np.clip(y, -0.0001,0.0001))
-    B3 = Tensor(0.01*np.random.rand(7,7,64),  update_rule = lambda x, y: x-np.clip(y, -0.0001,0.0001))
-
-    #why 3137 and 101 instead of 3136 and 100? because bias
-    W1 = Tensor(0.01*np.random.rand(100,3137), update_rule = lambda x, y: x-np.clip(y,-0.0001,0.0001))
-    W2 = Tensor(0.01*np.random.rand(10,101), update_rule = lambda x, y: x-np.clip(y, -0.0001,0.0001))
->>>>>>> 070c0c71
-
-    #acc = accumulator
-    acc = Conv2D(inputs,CN1,1,28)
-    acc = ConvoNetAdd(acc, B1)
-    acc = ReLu(acc)
-    acc = SquareMaxPool(acc,3,2)
-
-    acc = Conv2D(acc, CN2,1,15)
-    acc = ConvoNetAdd(acc, B2)
-    acc = ReLu(acc)
-    acc = SquareMaxPool(acc,3,2)
-
-    acc = Conv2D(acc, CN3,1,7)
-    acc = ConvoNetAdd(acc, B3)
-    acc = ReLu(acc)
-
-    acc = VecFrom4D(acc)
-
-    acc = MatmulWBias(W1, acc)
-    acc = ReLu(acc)
-    acc = MatmulWBias(W2, acc)
-
-    acc = SoftmaxWithLogit(labels, acc)
-    network = ErrorWithNormalizationTerms(acc, 0.02)
-    return network
-
-def convoPreproc(inputs, labels):
-    labels = np.transpose(labels)
-    inputs = np.transpose(inputs)
-    inputs = (1/255)*inputs
-    return (labels, inputs)
-
-def checkConvoAccuracy(network, mX, mL, datas, labels):
-    acc = []
-    subaccSize = 100
-    for i in range(0, DATA_NUM_TEST//subaccSize):
-        network.finalize()
-        start = i * subaccSize
-        end = (i + 1) * subaccSize
-        print("calculating accuracy for " + str(i*subaccSize))
-        outputLabels = np.eye(DATA_CLASSES)[labels[start:end]]
-        outputInputs = datas[start:end]
-        outputLabels, outputInputs = convoPreproc(outputInputs, outputLabels)
-        mX.set(outputInputs)
-        mL.set(outputLabels)
-        network.get_net_head().fwd()
-        predictions = network.get_net_head().getPredictions()
-        acc.append(accuracy(outputLabels, predictions))
-    acc_arr = np.array(acc)
-    print("ACCURACY: " + str(np.mean(acc_arr)))
-    return np.mean(acc_arr)
-
-#END HELPER FUNCTIONS###########################################################
-################################################################################
-#TRAINING#######################################################################
-
-#Create our "placeholder" tensors:
-#   Inputs, does not get backpropped
-X = Tensor(update_rule = None)
-
-#L for labels, also does not have a backprop rule.
-L = Tensor(update_rule = None)
-
-
-network = genCNNNet(X,L)
-
-def learningRate(i):
-    a = 0.1/(1+0.0001*i)
-    print(a)
-    return a
-train_specs = trainNetwork(network, learningRate,
-             1,
-             do_tensor_update = lambda: updateTensors(L,X, genConvoBatch(2,train_data,train_labels)),
-             labels_tensor = L,
-             inputs_tensor = X)
-checkConvoAccuracy(network, X, L, test_data, test_labels)
+################################################################################
+# INSTRUCTIONS
+#
+#    <TODO: provide correct instructions here>
+#
+#DESCRIPTION
+#  This file implements a Convolutional neural network.
+#   it uses a flat learning rate, with stochastic batches of 2 images selected at each iteration via sample-with-replacement.
+#   in order to improve training speed, the network uses different learning rates for each layer,
+#   with lower layers having higher learning rates to speed up their updates while still allowing the overall
+#   learning rate to be small to avoid divergence. The batch size is so small because the convolution operation takes
+#   so much time and larger sized input tensors are rejected by numpy
+#
+#  Like the NN in part 1, the network definition relies on a set of classes which each implement
+#  a forward/backward definition for the associated operations and are capable of backpropogating their error to their children.
+#
+#  This file is structured the same as part 1, with helper functions followed by the part where training occurs.
+#   A note about dimensions:
+#       inputs to the convo net are 4th order tensors, of the form:
+#           h x w x c x n
+#           where h is the height of the image, w is the width, c is the channel dimension, and n is the number of inputs
+#       the inputs to each convo layer follow this pattern.
+#       Kernels are also 4th order tensors, of the form:
+#           h x w x c x f
+#           where h and w are height an width, c is the input channel dim, and f is the output channel dim.
+################################################################################
+
+################################################################################
+#
+# IMPORT
+#
+################################################################################
+import os.path
+import urllib.request
+import gzip
+import math
+try:
+        import cupy as np
+        print("Cupy loaded, using gpu-optimized numpy operations!")
+except ImportError:
+        print("Unable to load cupy, using standard numpy as fallback...")
+        import numpy as np
+import numpy
+from ryoxnn.node import *
+from ryoxnn.network import *
+
+import time
+
+################################################################################
+#
+# PARAMETERS
+#
+################################################################################
+
+# data
+DATA_NUM_TRAIN         = 60000
+DATA_NUM_TEST          = 100
+DATA_CHANNELS          = 1
+DATA_ROWS              = 28
+DATA_COLS              = 28
+DATA_CLASSES           = 10
+DATA_URL_TRAIN_DATA    = 'http://yann.lecun.com/exdb/mnist/train-images-idx3-ubyte.gz'
+DATA_URL_TRAIN_LABELS  = 'http://yann.lecun.com/exdb/mnist/train-labels-idx1-ubyte.gz'
+DATA_URL_TEST_DATA     = 'http://yann.lecun.com/exdb/mnist/t10k-images-idx3-ubyte.gz'
+DATA_URL_TEST_LABELS   = 'http://yann.lecun.com/exdb/mnist/t10k-labels-idx1-ubyte.gz'
+DATA_FILE_TRAIN_DATA   = 'train_data.gz'
+DATA_FILE_TRAIN_LABELS = 'train_labels.gz'
+DATA_FILE_TEST_DATA    = 'test_data.gz'
+DATA_FILE_TEST_LABELS  = 'test_labels.gz'
+
+# display
+DISPLAY_ROWS   = 8
+DISPLAY_COLS   = 4
+DISPLAY_COL_IN = 10
+DISPLAY_ROW_IN = 25
+DISPLAY_NUM    = DISPLAY_ROWS*DISPLAY_COLS
+
+################################################################################
+#
+# DATA
+#
+################################################################################
+def frombuffer(*args, **kwargs):
+    """Interpret a buffer as a 1-dimensional array.
+    .. note::
+        Uses NumPy's ``frombuffer`` and coerces the result to a CuPy array.
+    .. seealso:: :func:`numpy.frombuffer`
+    """
+    return np.asarray(numpy.frombuffer(*args, **kwargs))
+
+# download
+if (os.path.exists(DATA_FILE_TRAIN_DATA)   == False):
+    urllib.request.urlretrieve(DATA_URL_TRAIN_DATA,   DATA_FILE_TRAIN_DATA)
+if (os.path.exists(DATA_FILE_TRAIN_LABELS) == False):
+    urllib.request.urlretrieve(DATA_URL_TRAIN_LABELS, DATA_FILE_TRAIN_LABELS)
+if (os.path.exists(DATA_FILE_TEST_DATA)    == False):
+    urllib.request.urlretrieve(DATA_URL_TEST_DATA,    DATA_FILE_TEST_DATA)
+if (os.path.exists(DATA_FILE_TEST_LABELS)  == False):
+    urllib.request.urlretrieve(DATA_URL_TEST_LABELS,  DATA_FILE_TEST_LABELS)
+
+# training data
+# unzip the file, skip the header, read the rest into a buffer and format to NCHW
+file_train_data   = gzip.open(DATA_FILE_TRAIN_DATA, 'r')
+file_train_data.read(16)
+buffer_train_data = file_train_data.read(DATA_NUM_TRAIN*DATA_ROWS*DATA_COLS)
+train_data        = frombuffer(buffer_train_data, dtype=np.uint8).astype(np.float32)
+train_data        = train_data.reshape(DATA_NUM_TRAIN, 1, DATA_ROWS, DATA_COLS)
+
+# training labels
+# unzip the file, skip the header, read the rest into a buffer and format to a vector
+file_train_labels   = gzip.open(DATA_FILE_TRAIN_LABELS, 'r')
+file_train_labels.read(8)
+buffer_train_labels = file_train_labels.read(DATA_NUM_TRAIN)
+train_labels        = frombuffer(buffer_train_labels, dtype=np.uint8).astype(np.int32)
+
+# testing data
+# unzip the file, skip the header, read the rest into a buffer and format to NCHW
+file_test_data   = gzip.open(DATA_FILE_TEST_DATA, 'r')
+file_test_data.read(16)
+buffer_test_data = file_test_data.read(DATA_NUM_TEST*DATA_ROWS*DATA_COLS)
+test_data        = frombuffer(buffer_test_data, dtype=np.uint8).astype(np.float32)
+test_data        = test_data.reshape(DATA_NUM_TEST, 1, DATA_ROWS, DATA_COLS)
+
+# testing labels
+# unzip the file, skip the header, read the rest into a buffer and format to a vector
+file_test_labels   = gzip.open(DATA_FILE_TEST_LABELS, 'r')
+file_test_labels.read(8)
+buffer_test_labels = file_test_labels.read(DATA_NUM_TEST)
+test_labels        = frombuffer(buffer_test_labels, dtype=np.uint8).astype(np.int32)
+
+################################################################################
+#HELPER FUNCTIONS###############################################################
+
+#Accuracy measurement. one hot labels because its convenient,
+#   not because its efficient
+def accuracy(one_hot_labels, integer_class_predictions):
+    one_if_true = np.where(np.equal(np.argmax(one_hot_labels, axis = 0), integer_class_predictions), 1, 0)
+    return 100*sum(one_if_true)/one_if_true.shape[0]
+
+
+#Trains the network passed as the network arg.
+#params:
+#   network: network to train
+#   learning_rate: the learning rate
+#   should_stop: lambda(x), true if training should stop
+#   do_tensor_update: updates input and label tensor
+#   labels_tensor: the labels tensor
+def trainNetwork(network, learning_rate, num_epochs, do_tensor_update, labels_tensor, inputs_tensor):
+    learning_data = {}
+    learning_data["batchErr"] = []
+    learning_data["epochAccs"] = []
+    learning_data["time"] = 0
+    learning_data["batchAccs"] = [[],[]]
+    learning_data["allAccs"] = [[],[]]
+    #Measure of how strong predictions are. This should increase as training goes along -- 
+    #   decreasing means something is wrong; that the classifier is regressing to the mean.
+    #   this tends to happen if the backprop is wrong.
+    def certainty(arra):
+        return 100 * np.average((np.max(arra, axis = 0)/np.sum(arra, axis = 0)))
+    i = 0
+
+    startTime = time.perf_counter()
+    oldEpochEndTime = startTime
+    print("starting training...")
+    for j in range(numEpochs):
+        for k in range(DATA_NUM_TRAIN):
+
+            #update input/label tensors
+            do_tensor_update()
+            print("ERROR at iteration " + str(i) + ": " + str(network.pure_error()))
+            if i%200 == 0:
+                print("    certainty: " + str(certainty(network.get_net_head().getSoftmax())))
+                batch_accuracy = accuracy(labels_tensor.fwd(),network.get_net_head().getPredictions())
+                learning_data["batchAccs"][0].append(i)
+                learning_data["batchAccs"][1].append(batch_accuracy)
+                print("    accuracy on batch: " + str(batch_accuracy))
+
+            learning_data["batchErr"].append(network.pure_error())
+
+            #update the weights.
+            network.propogate_error(learning_rate(i))
+
+            #tell network nodes to finalize their cached values, or at least replace them with a new value
+            #next time they are needed.
+            network.finalize()
+            if i+1%10000 == 0:
+                all_accuracy = checkConvoAccuracy(network, X,L, test_data,test_labels)
+                learning_data["allAccs"][0].append(i)
+                learning_data["allAccs"][1].append(all_accuracy)
+                print("---")
+                print("Test Accuracy " + str(all_accuracy))
+                print("---")
+                network.finalize()
+            i = i+1
+        acc = checkConvoAccuracy(network, X,L, test_data,test_labels)
+        print()
+        print("Accuracy after epoch " + str(j) + ": " + str(acc) + "%")
+        epoch_end_time = time.perf_counter()
+        print("Epoch took " + str(epoch_end_time - old_epoch_end_time) + " seconds")
+        print()
+        old_epoch_end_time = epoch_end_time
+        learning_data["epochAccs"].append(acc)
+
+    #set end timer, store value for display
+    end_time = time.perf_counter()
+    learning_data["time"] = end_time-start_time
+    print("total train time time: " + str(end_time-start_time) + " seconds.")
+    return learning_data
+
+
+#set the values of the tensors A and B.
+#in our case, we just use this to set the input and label tensors
+def updateTensors(A,B, ABList):
+    A.set(ABList[0])
+    B.set(ABList[1])
+
+def genConvoBatch(batchSize, inputs, labels):
+    low=0
+    high= inputs.shape[0]-1
+    nums = np.random.randint(low=low, high=high, size=batchSize)
+    outputLabels = np.eye(DATA_CLASSES)[labels[nums]]
+    outputLabels = np.transpose(outputLabels)
+    outputInputs = np.transpose(inputs[nums,:,:])
+    outputInputs = (1/255)*outputInputs
+    return [outputLabels, outputInputs]
+
+def genTestCNNNet(inputs, labels):
+    #significantly increasing the learning rates of the lower layers improves training speed,
+    #clipping the gradient imporoves network stability (which is terrible in general)
+    CN1 = Tensor(0.01*np.random.rand(3,3,1,32), update_rule = lambda x, y: x-np.clip(1000*y,-0.0001,0.0001))
+    B1 = Tensor(0.01*np.random.rand(28,28,32), update_rule = lambda x, y: x-np.clip(1000*y,-0.0001,0.0001))
+
+    CN2 = Tensor(0.01*np.random.rand(3,3,32,64), update_rule = lambda x, y: x-np.clip(100*y,-0.0001,0.0001))
+    B2 = Tensor(0.01*np.random.rand(15,15,64), update_rule = lambda x, y: x-np.clip(100*y,-0.0001,0.0001))
+
+    W1 = Tensor(0.01 * np.random.rand(10, 3137), update_rule=lambda x, y: x - np.clip(0.1*y,-0.0001,0.0001))
+
+    acc = Conv2D(inputs, CN1,1,28)
+    acc = ConvoNetAdd(acc, B1)
+    acc = ReLu(acc)
+    acc = SquareMaxPool(acc,3,2)
+
+    acc = Conv2D(acc, CN2,1,15)
+    acc = ConvoNetAdd(acc, B2)
+    acc = ReLu(acc)
+    acc = SquareMaxPool(acc,3,2)
+
+    acc = VecFrom4D(acc)
+
+    acc = MatmulWBias(W1, acc)
+    acc = SoftmaxWithLogit(labels, acc)
+
+    network = ErrorWithNormalizationTerms(acc, 0.02)
+    return network
+
+#for 10000: 0.0375
+def genCNNNet(inputs,labels):
+
+    CN1 = Tensor(0.01*np.random.rand(3,3,1,16), updateRule = lambda x, y: x-y)
+    B1 = Tensor(0.01*np.random.rand(28,28,16), updateRule = lambda x, y: x-y)
+
+    CN2 = Tensor(0.01*np.random.rand(3,3,16,32), updateRule = lambda x, y: x-y)
+    #todo: should be 14,14,32
+    B2 = Tensor(0.01*np.random.rand(15,15,32), updateRule = lambda x, y: x-y)
+
+    CN3 = Tensor(0.01*np.random.rand(3,3,32,64),  updateRule = lambda x, y: x-y)
+    B3 = Tensor(0.01*np.random.rand(7,7,64),  updateRule = lambda x, y: x-y)
+
+    #why 3137 and 101 instead of 3136 and 100? because bias
+    W1 = Tensor(0.01*np.random.rand(100,3137), updateRule = lambda x, y: x-y)
+    W2 = Tensor(0.01*np.random.rand(10,101), updateRule = lambda x, y: x-y)
+
+    #acc = accumulator
+    acc = Conv2D(inputs,CN1,1,28)
+    acc = ConvoNetAdd(acc, B1)
+    acc = ReLu(acc)
+    acc = SquareMaxPool(acc,3,2)
+
+    acc = Conv2D(acc, CN2,1,15)
+    acc = ConvoNetAdd(acc, B2)
+    acc = ReLu(acc)
+    acc = SquareMaxPool(acc,3,2)
+
+    acc = Conv2D(acc, CN3,1,7)
+    acc = ConvoNetAdd(acc, B3)
+    acc = ReLu(acc)
+
+    acc = VecFrom4D(acc)
+
+    acc = MatmulWBias(W1, acc)
+    acc = ReLu(acc)
+    acc = MatmulWBias(W2, acc)
+
+    acc = SoftmaxWithLogit(labels, acc)
+    network = ErrorWithNormalizationTerms(acc, 0.02)
+    return network
+
+def convoPreproc(inputs, labels):
+    labels = np.transpose(labels)
+    inputs = np.transpose(inputs)
+    inputs = (1/255)*inputs
+    return (labels, inputs)
+
+def checkConvoAccuracy(network, mX, mL, datas, labels):
+    acc = []
+    subaccSize = 100
+    for i in range(0, DATA_NUM_TEST//subaccSize):
+        network.finalize()
+        start = i * subaccSize
+        end = (i + 1) * subaccSize
+        print("calculating accuracy for " + str(i*subaccSize))
+        outputLabels = np.eye(DATA_CLASSES)[labels[start:end]]
+        outputInputs = datas[start:end]
+        outputLabels, outputInputs = convoPreproc(outputInputs, outputLabels)
+        mX.set(outputInputs)
+        mL.set(outputLabels)
+        network.get_net_head().fwd()
+        predictions = network.get_net_head().getPredictions()
+        acc.append(accuracy(outputLabels, predictions))
+    acc_arr = np.array(acc)
+    print("ACCURACY: " + str(np.mean(acc_arr)))
+    return np.mean(acc_arr)
+
+#END HELPER FUNCTIONS###########################################################
+################################################################################
+#TRAINING#######################################################################
+
+#Create our "placeholder" tensors:
+#   Inputs, does not get backpropped
+X = Tensor(update_rule = None)
+
+#L for labels, also does not have a backprop rule.
+L = Tensor(update_rule = None)
+
+
+network = genCNNNet(X,L)
+
+def learningRate(i):
+    a = 0.1/(1+0.0001*i)
+    print(a)
+    return a
+train_specs = trainNetwork(network, learningRate,
+             1,
+             do_tensor_update = lambda: updateTensors(L,X, genConvoBatch(2,train_data,train_labels)),
+             labels_tensor = L,
+             inputs_tensor = X)
+checkConvoAccuracy(network, X, L, test_data, test_labels)